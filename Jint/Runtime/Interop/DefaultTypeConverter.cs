--- conflicted
+++ resolved
@@ -18,15 +18,11 @@
             _engine = engine;
         }
 
-<<<<<<< HEAD
         public virtual object Convert(object value, Type type, IFormatProvider formatProvider)
-        {
-=======
-        public object Convert(object value, Type type, IFormatProvider formatProvider)
         {
             if (value == null)
             {
-                if (TypeIsNullable(type))
+                if (TypeConverter.TypeIsNullable(type))
                 {
                     return null;
                 }
@@ -34,7 +30,6 @@
                 throw new NotSupportedException(string.Format("Unable to convert null to '{0}'", type.FullName));
             }
 
->>>>>>> af939910
             // don't try to convert if value is derived from type
             if (type.IsInstanceOfType(value))
             {
@@ -54,9 +49,9 @@
 
             var valueType = value.GetType();
             // is the javascript value an ICallable instance ?
-            if (valueType == typeof (Func<JsValue, JsValue[], JsValue>))
+            if (valueType == typeof(Func<JsValue, JsValue[], JsValue>))
             {
-                var function = (Func<JsValue, JsValue[], JsValue>) value;
+                var function = (Func<JsValue, JsValue[], JsValue>)value;
 
                 if (type.IsGenericType)
                 {
@@ -87,7 +82,7 @@
                     {
                         var genericArguments = type.GetGenericArguments();
                         var returnType = genericArguments.Last();
-                        
+
                         var @params = new ParameterExpression[genericArguments.Count() - 1];
                         for (var i = 0; i < @params.Count(); i++)
                         {
@@ -109,7 +104,7 @@
                 }
                 else
                 {
-                    if (type == typeof (Action))
+                    if (type == typeof(Action))
                     {
                         return (Action)(() => function(JsValue.Undefined, new JsValue[0]));
                     }
@@ -143,7 +138,6 @@
             }
 
             return System.Convert.ChangeType(value, type, formatProvider);
-<<<<<<< HEAD
         }
 
         public virtual bool TryConvert(object value, Type type, IFormatProvider formatProvider, out object converted)
@@ -151,24 +145,21 @@
             bool canConvert;
             var key = value == null ? String.Format("Null->{0}", type) : String.Format("{0}->{1}", value.GetType(), type);
 
-            if (!_knownConversions.TryGetValue(key, out canConvert))
+            lock (_lockObject)
             {
-                lock (_lockObject)
+                if (!_knownConversions.TryGetValue(key, out canConvert))
                 {
-                    if (!_knownConversions.TryGetValue(key, out canConvert))
+                    try
                     {
-                        try
-                        {
-                            converted = Convert(value, type, formatProvider);
-                            _knownConversions.Add(key, true);
-                            return true;
-                        }
-                        catch
-                        {
-                            converted = null;
-                            _knownConversions.Add(key, false);
-                            return false;
-                        }
+                        converted = Convert(value, type, formatProvider);
+                        _knownConversions.Add(key, true);
+                        return true;
+                    }
+                    catch
+                    {
+                        converted = null;
+                        _knownConversions.Add(key, false);
+                        return false;
                     }
                 }
             }
@@ -182,13 +173,5 @@
             converted = null;
             return false;
         }
-=======
-        }
-
-        private static bool TypeIsNullable(Type type)
-        {
-            return !type.IsValueType || Nullable.GetUnderlyingType(type) != null;
-        }
->>>>>>> af939910
     }
 }