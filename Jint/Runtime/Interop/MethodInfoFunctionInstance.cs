--- conflicted
+++ resolved
@@ -6,8 +6,6 @@
 
 namespace Jint.Runtime.Interop
 {
-    using System;
-
     public sealed class MethodInfoFunctionInstance : FunctionInstance
     {
         private readonly MethodInfo[] _methods;
@@ -34,38 +32,32 @@
                 var parameters = new object[arguments.Length];
                 var argumentsMatch = true;
 
-                for (var i = 0; i < arguments.Length; i++)
-                {
-                    var parameterType = method.GetParameters()[i].ParameterType;
+                    for (var i = 0; i < arguments.Length; i++)
+                    {
+                        var parameterType = method.GetParameters()[i].ParameterType;
 
-                    if (parameterType == typeof(JsValue))
-                    {
-                        parameters[i] = arguments[i];
-                    }
-                    else
-                    {
+                        if (parameterType == typeof(JsValue))
+                        {
+                            parameters[i] = arguments[i];
+                        }
+                        else
+                        {
                         if (!converter.TryConvert(arguments[i].ToObject(), parameterType, CultureInfo.InvariantCulture, out parameters[i]))
                         {
                             argumentsMatch = false;
                             break;
                         }
 
-                        if (typeof(System.Linq.Expressions.LambdaExpression).IsAssignableFrom(parameters[i].GetType()))
-                        {
-                            parameters[i] = (parameters[i] as System.Linq.Expressions.LambdaExpression).Compile();
+                            if (typeof(System.Linq.Expressions.LambdaExpression).IsAssignableFrom(parameters[i].GetType()))
+                            {
+                                parameters[i] = (parameters[i] as System.Linq.Expressions.LambdaExpression).Compile();
+                            }
                         }
                     }
-                }
-<<<<<<< HEAD
 
                 if (!argumentsMatch)
-                { 
+                {
                     continue;
-=======
-                catch 
-                {
-                    // ignore method
->>>>>>> af939910
                 }
 
                 // todo: cache method info
